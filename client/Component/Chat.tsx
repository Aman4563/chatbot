// Chat.tsx - Complete fixed version with enhanced image handling
import React, { useRef, useEffect, useState } from 'react';
import { useSelector, useDispatch } from 'react-redux';
import ReactMarkdown from 'react-markdown';
import remarkGfm from 'remark-gfm';
import rehypeHighlight from 'rehype-highlight';
import 'highlight.js/styles/atom-one-dark.css';
import { visit } from 'unist-util-visit';

import { 
  setInput, 
  sendChatMessageStream, 
  addMessage, 
  createNewConversation,
  toggleMessageEdit,
  regenerateFromMessage,
  navigateResponseVersion,
  regenerateResponse,
  FileData,
  Message,
  navigateUserEditVersion,
  fetchAvailableModels,
  setUserBranchIndex,
  replaceConversationTail,
  webSearch, 
  generateImage,
  addBotMessage,
  updateMessageText
} from '../chatSlice';
import { AlertCircle, Bot, Check, ChevronDown, ChevronLeft, ChevronRight, Copy, Edit3, File, FileText, Image, MessageCircle, MessageSquare, Paperclip, Plus, RotateCcw, Send, Upload, User, X, Eye } from 'lucide-react';
import { AppDispatch } from '@/store';
import { RootState } from '@reduxjs/toolkit/query';

function rehypeStripHljs() {
  return (tree: any) => {
    visit(tree, 'element', (node: any) => {
      if (
        node.tagName === 'code' &&
        Array.isArray(node.properties?.className)
      ) {
        node.properties.className = node.properties.className.filter(
          (c: string) => c !== 'hljs'
        );
      }
    });
  };
}

const Chat = () => {
  const dispatch = useDispatch<AppDispatch>();
  const {
    conversations,
    activeConversationId,
    input,
    isLoading,
    error,
    selectedModel,
    availableModels,
    searchResults,
    searchLoading,
    searchError,
    generatedImageUrl,
    imageLoading,
    imageError,
    imageHistory,
    currentImageIndex   

  } = useSelector((state: RootState) => state.chat);

  const [selectedFiles, setSelectedFiles] = useState<FileData[]>([]);
  const [dragOver, setDragOver] = useState(false);
  const [copiedCode, setCopiedCode] = useState<string>('');
  const [collapsedBlocks, setCollapsedBlocks] = useState<Set<string>>(new Set());
  const [copiedChat, setCopiedChat] = useState(false);
  const messagesEndRef = useRef<HTMLDivElement>(null);
  const fileInputRef = useRef<HTMLInputElement>(null);
  const textareaRef = useRef<HTMLTextAreaElement>(null);
  const [activeTool, setActiveTool] = useState<'chat' | 'search' | 'image'>('chat');

  const activeConversation = conversations.find(conv => conv.id === activeConversationId);

  // Search handler
  const handleSearch = async () => {
    if (!input.trim() || !activeConversationId) return;
    
    dispatch(addMessage({
      conversationId: activeConversationId,
      message: {
        id: Date.now().toString(),
        sender: 'User',
        text: input,
        timestamp: new Date().toISOString(),
      },
    }));
    
    try {
      const results: string[] = await dispatch(webSearch({ query: input })).unwrap();
      const md = results.map((url, i) => `- [${url}](${url})`).join('\n');
      dispatch(addMessage({
        conversationId: activeConversationId,
        message: {
          id: (Date.now()+1).toString(),
          sender: 'Bot',
          text: `**Search Results**\n\n${md}`,
          timestamp: new Date().toISOString(),
        },
      }));
    } catch (e) {
      console.error('Search failed:', e);
    } finally {
      dispatch(setInput(''));
    }
  };

  // ✅ FIXED Image generation handler with comprehensive validation
  const handleGenerateImage = async () => {
  if (!input.trim() || !activeConversationId) return;

  // 1) re-add the user’s message…
  dispatch(addMessage({
    conversationId: activeConversationId,
    message: {
      id: Date.now().toString(),
      sender: 'User',
      text: input,
      timestamp: new Date().toISOString(),
    },
  }));

  // 2) insert a “Generating…” placeholder
  const loadingId = (Date.now()+1).toString();
  dispatch(addMessage({
    conversationId: activeConversationId,
    message: {
      id: loadingId,
      sender: 'Bot',
      text: '🖼️ Generating image…',
      timestamp: new Date().toISOString(),
    },
  }));

  dispatch(setInput(''));  // clear input

  

  try {
    // 3) call the thunk and pull out `.url` if needed
    const url: string = await dispatch(generateImage({ prompt: input })).unwrap(); 


console.log('🖼️ generateImage payload →', url);


    const markdown = `![Generated Image](${url})\n\n*Prompt: "${input}"*`;

    // 5) replace the loading message
    dispatch(updateMessageText({
      conversationId: activeConversationId,
      messageId: loadingId,
      newText: markdown,
    }));
  } catch (err: any) {
    console.error(err);
    dispatch(updateMessageText({
      conversationId: activeConversationId,
      messageId: loadingId,
      newText: `❌ Image generation failed: ${err.message}`,
    }));
  }
};


  // Other handlers (keeping your existing ones)
  const handleNavigateUserEdit = (messageId: string, direction: 'prev' | 'next') => {
    const conv = conversations.find(c => c.id === activeConversationId);
    if (!conv) return;

    const idx = conv.messages.findIndex(m => m.id === messageId && m.sender === 'User');
    if (idx < 0) return;
    const userMsg = conv.messages[idx];

    const oldEditIndex = userMsg.currentEditIndex ?? 0;
    let newEditIndex = direction === 'prev' ? oldEditIndex - 1 : oldEditIndex + 1;
    newEditIndex = Math.max(0, Math.min((userMsg.edits?.length ?? 1) - 1, newEditIndex));
    const newText = userMsg.edits![newEditIndex];

    dispatch(navigateUserEditVersion({ messageId, direction }));

    const oldBranch = userMsg.currentBranchIndex ?? 0;
    let newBranch = direction === 'prev' ? oldBranch - 1 : oldBranch + 1;
    newBranch = Math.max(0, Math.min((userMsg.branches?.length ?? 1) - 1, newBranch));
    dispatch(setUserBranchIndex({ messageId, branchIndex: newBranch }));

    const head = [
      ...conv.messages.slice(0, idx),
      { ...userMsg, text: newText }
    ];
    const tail = userMsg.branches ? userMsg.branches[newBranch] : [];
    dispatch(replaceConversationTail({
      conversationId: activeConversationId!,
      head,
      tail
    }));
  };

  const handleNavigateResponse = (messageId: string, direction: 'prev' | 'next') => {
    dispatch(navigateResponseVersion({ messageId, direction }));
  };

  const handleRegenerateResponse = async (messageId: string) => {
    try {
      await dispatch(regenerateResponse(messageId)).unwrap();
    } catch (error) {
      console.error('Failed to regenerate response:', error);
    }
  };

  // useEffect hooks
  useEffect(() => {
    if (conversations.length === 0) {
      dispatch(createNewConversation());
    }
  }, [conversations.length, dispatch]);

  useEffect(() => {
    messagesEndRef.current?.scrollIntoView({ behavior: 'smooth' });
  }, [activeConversation?.messages]);

  useEffect(() => {
    if (textareaRef.current) {
      textareaRef.current.style.height = 'auto';
      textareaRef.current.style.height = textareaRef.current.scrollHeight + 'px';
    }
  }, [input]);

  // Utility functions
  const copyToClipboard = async (text: string, blockId: string) => {
    try {
      await navigator.clipboard.writeText(text);
      setCopiedCode(blockId);
      setTimeout(() => setCopiedCode(''), 2000);
    } catch (err) {
      console.error('Failed to copy text: ', err);
    }
  };

  const toggleCodeBlock = (blockId: string) => {
    setCollapsedBlocks(prev => {
      const newSet = new Set(prev);
      if (newSet.has(blockId)) {
        newSet.delete(blockId);
      } else {
        newSet.add(blockId);
      }
      return newSet;
    });
  };

  const copyChatAsMarkdown = async () => {
    if (!activeConversation) return;
    
    const chatMarkdown = activeConversation.messages.map(msg => {
      const sender = msg.sender === 'User' ? '**You**' : '**Xbot**';
      const timestamp = new Date(msg.timestamp).toLocaleString();
      let content = `${sender} (${timestamp}):\n\n${msg.text || ''}`;
      
      if (msg.files && msg.files.length > 0) {
        content += '\n\n*Attachments:*\n';
        msg.files.forEach(file => {
          content += `- ${file.filename} (${file.mime_type})\n`;
        });
      }
      
      return content;
    }).join('\n\n---\n\n');

    try {
      await navigator.clipboard.writeText(chatMarkdown);
      setCopiedChat(true);
      setTimeout(() => setCopiedChat(false), 2000);
    } catch (err) {
      console.error('Failed to copy chat: ', err);
    }
  };

  // Enhanced Components for rendering
  const InlineCode = ({ children, ...props }: any) => (
    <code 
      className="bg-gray-100 text-gray-800 px-1.5 py-0.5 rounded text-sm font-mono"
      {...props}
    >
      {children}
    </code>
  );

  const CodeBlock = ({ className, children, ...props }: any) => {
    const code = String(children).replace(/\n$/, '');
    const language = className?.replace(/language-/, '') || 'text';
    const blockId = `code-${Math.random().toString(36).substr(2, 9)}`;
    const isCollapsed = collapsedBlocks.has(blockId);
    const lines = code.split('\n');
    const shouldShowCollapse = lines.length > 10;

    return (
      <div className="my-4 rounded-lg overflow-hidden border border-gray-200 shadow-sm bg-white">
        <div className="bg-gray-50 px-4 py-2.5 flex items-center justify-between border-b border-gray-200">
          <div className="flex items-center gap-3">
            {shouldShowCollapse && (
              <button
                onClick={() => toggleCodeBlock(blockId)}
                className="text-gray-500 hover:text-gray-700 transition-colors p-1 rounded hover:bg-gray-200"
                title={isCollapsed ? "Expand code" : "Collapse code"}
              >
                {isCollapsed ? (
                  <ChevronRight className="w-4 h-4" />
                ) : (
                  <ChevronDown className="w-4 h-4" />
                )}
              </button>
            )}
            <span className="text-gray-600 text-sm font-medium capitalize">
              {language === 'text' ? 'Code' : language}
            </span>
            <span className="text-gray-500 text-xs">
              {lines.length} line{lines.length !== 1 ? 's' : ''}
            </span>
          </div>
          <button
            onClick={() => copyToClipboard(code, blockId)}
            className="flex items-center gap-2 px-2.5 py-1 bg-white hover:bg-gray-100 text-gray-600 text-sm rounded border border-gray-300 transition-all duration-200"
            title="Copy code"
          >
            {copiedCode === blockId ? (
              <>
                <Check className="w-3.5 h-3.5" />
                <span>Copied</span>
              </>
            ) : (
              <>
                <Copy className="w-3.5 h-3.5" />
                <span>Copy</span>
              </>
            )}
          </button>
        </div>
        
        {!isCollapsed && (
          <div className="relative">
            <pre className="bg-gray-900 text-gray-100 p-4 overflow-x-auto text-sm font-mono leading-relaxed custom-scrollbar max-h-96 overflow-y-auto">
              <code className={`language-${language}`} {...props}>
                {children}
              </code>
            </pre>
          </div>
        )}
        
        {isCollapsed && (
          <div className="bg-gray-50 px-4 py-3 text-sm text-gray-600">
            <span className="italic">Code block collapsed ({lines.length} lines)</span>
          </div>
        )}
      </div>
    );
  };

  // File handling functions
  const handleFileSelect = async (files: FileList) => {
    const fileDataArray: FileData[] = [];
    const maxSize = 10 * 1024 * 1024; // 10MB
    
    const allowedTypes = [
      'image/jpeg', 'image/png', 'image/gif', 'image/webp',
      'text/plain', 'text/csv', 'application/json',
      'application/pdf', 'application/msword',
      'application/vnd.openxmlformats-officedocument.wordprocessingml.document'
    ];

    for (const file of Array.from(files)) {
      if (file.size > maxSize) {
        alert(`File ${file.name} is too large. Maximum size is 10MB.`);
        continue;
      }

      if (!allowedTypes.includes(file.type)) {
        alert(`File type ${file.type} is not supported.`);
        continue;
      }

      const base64 = await new Promise<string>((resolve) => {
        const reader = new FileReader();
        reader.onload = () => resolve(reader.result as string);
        reader.readAsDataURL(file);
      });

      fileDataArray.push({
        data: base64.split(',')[1],
        mime_type: file.type,
        filename: file.name,
        url: base64
      });
    }

    setSelectedFiles(prev => [...prev, ...fileDataArray]);
  };

  const handleInputChange = (e: React.ChangeEvent<HTMLInputElement>) => {
    handleFileSelect(e.target.files!);
  };

  const handleDrop = (e: React.DragEvent) => {
    e.preventDefault();
    setDragOver(false);
    handleFileSelect(e.dataTransfer.files);
  };

  const handleDragOver = (e: React.DragEvent) => {
    e.preventDefault();
    setDragOver(true);
  };

  const handleDragLeave = (e: React.DragEvent) => {
    e.preventDefault();
    setDragOver(false);
  };

  const removeFile = (index: number) => {
    setSelectedFiles(prev => prev.filter((_, i) => i !== index));
  };

  const handleSend = async () => {
    if (!activeConversationId) {
      dispatch(createNewConversation());
      return;
    }

    if (input.trim() || selectedFiles.length > 0) {
      const userMessage: Message = {
        id: Date.now().toString(),
        sender: 'User',
        text: input,
        files: selectedFiles.length > 0 ? selectedFiles : undefined,
        timestamp: new Date().toISOString(),
      };

      dispatch(addMessage({ conversationId: activeConversationId, message: userMessage }));
      
      const messageToSend = input;
      const filesToSend = [...selectedFiles];
      dispatch(setInput(''));
      setSelectedFiles([]);

      try {
        await dispatch(sendChatMessageStream({ 
          message: messageToSend, 
          files: filesToSend 
        })).unwrap();
      } catch (error) {
        console.error('Failed to send message:', error);
      }
    }
  };

  const handleKeyDown = (e: React.KeyboardEvent<HTMLTextAreaElement>) => {
    if (e.key === 'Enter' && !e.shiftKey) {
      e.preventDefault();
      handleSend();
    }
  };

  // Editable message component
  const EditableMessage = ({ msg, onSave, onCancel }: { 
    msg: Message; 
    onSave: (text: string) => void; 
    onCancel: () => void; 
  }) => {
    const [editText, setEditText] = useState(msg.text);

    const handleSave = () => {
      if (editText.trim()) {
        onSave(editText.trim());
      }
    };

    const handleKeyDown = (e: React.KeyboardEvent) => {
      if (e.key === 'Enter' && !e.shiftKey) {
        e.preventDefault();
        handleSave();
      } else if (e.key === 'Escape') {
        onCancel();
      }
    };

    return (
      <div className="bg-gray-50 rounded-lg p-4 border-2 border-blue-200 mt-2">
        <textarea
          value={editText}
          onChange={(e) => setEditText(e.target.value)}
          onKeyDown={handleKeyDown}
          className="w-full p-3 border border-gray-300 rounded-lg resize-none focus:outline-none focus:ring-2 focus:ring-blue-500 text-gray-800"
          rows={Math.max(2, editText.split('\n').length)}
          autoFocus
        />
        <div className="flex justify-end gap-2 mt-3">
          <button
            onClick={onCancel}
            className="px-3 py-1 text-sm text-gray-600 hover:text-gray-800 flex items-center gap-1 rounded hover:bg-gray-200 transition-colors"
          >
            <X size={14} />
            Cancel
          </button>
          <button
            onClick={handleSave}
            className="px-3 py-1 text-sm bg-blue-600 text-white rounded hover:bg-blue-700 flex items-center gap-1 transition-colors"
            disabled={!editText.trim()}
          >
            <Check size={14} />
            Save & Regenerate
          </button>
        </div>
      </div>
    );
  };

  // File preview functions
  const getFileIcon = (mimeType: string) => {
    if (mimeType.startsWith('image/')) return <Image className="w-4 h-4" />;
    if (mimeType.includes('pdf')) return <FileText className="w-4 h-4" />;
    if (mimeType.includes('word')) return <FileText className="w-4 h-4" />;
    if (mimeType.includes('text')) return <File className="w-4 h-4" />;
    return <File className="w-4 h-4" />;
  };

  const renderFilePreview = (file: FileData, index: number, isInMessage = false) => {
    const isImage = file.mime_type.startsWith('image/');
    
    if (isImage) {
      return (
        <div key={index} className="relative inline-block m-1 group">
          <img 
            src={file.url || `data:${file.mime_type};base64,${file.data}`}
            alt={file.filename}
            className={`
              ${isInMessage ? 'max-w-xs max-h-64' : 'w-16 h-16'} 
              rounded-xl object-cover border border-gray-200 shadow-sm
              ${isInMessage ? 'cursor-pointer hover:shadow-lg transition-all duration-200' : ''}
            `}
            onClick={isInMessage ? () => window.open(file.url || `data:${file.mime_type};base64,${file.data}`, '_blank') : undefined}
          />
          {!isInMessage && (
            <button
              onClick={() => removeFile(index)}
              className="absolute -top-2 -right-2 bg-red-500 hover:bg-red-600 text-white rounded-full w-6 h-6 flex items-center justify-center text-xs transition-all duration-200 opacity-0 group-hover:opacity-100 shadow-lg"
            >
              <X className="w-3 h-3" />
            </button>
          )}
        </div>
      );
    } else {
      return (
        <div key={index} className="inline-flex items-center gap-2 m-1 px-3 py-2 bg-gray-50 hover:bg-gray-100 border border-gray-200 rounded-xl text-sm relative group transition-all duration-200">
          <div className="flex items-center gap-2 text-gray-700">
            {getFileIcon(file.mime_type)}
            <span className="truncate max-w-32 font-medium">{file.filename}</span>
          </div>
          {!isInMessage && (
            <button
              onClick={() => removeFile(index)}
              className="ml-2 text-red-500 hover:text-red-700 transition-colors duration-200 opacity-0 group-hover:opacity-100"
            >
              <X className="w-4 h-4" />
            </button>
          )}
        </div>
      );
    }
  };

  if (!activeConversation) {
    return (
      <div className="flex-1 flex items-center justify-center bg-gradient-to-br from-slate-50 via-blue-50 to-indigo-50">
        <div className="text-center max-w-md mx-auto px-6">
          <div className="w-20 h-20 bg-gradient-to-br from-blue-500 to-indigo-600 rounded-2xl flex items-center justify-center mx-auto mb-6 shadow-lg">
            <MessageCircle className="w-10 h-10 text-white" />
          </div>
          <h3 className="text-2xl font-bold text-gray-800 mb-3">Welcome to Xbot</h3>
          <p className="text-gray-600 leading-relaxed">Create a new conversation to get started with our intelligent assistant</p>
        </div>
      </div>
    );
  }

  return (
    <div 
      className={`flex-1 flex flex-col h-screen bg-white relative transition-all duration-300 ${
        dragOver ? 'bg-blue-50' : ''
      }`}
      onDrop={handleDrop}
      onDragOver={handleDragOver}
      onDragLeave={handleDragLeave}
    >
      {/* Drag Overlay */}
      {dragOver && (
        <div className="absolute inset-0 bg-blue-100/90 backdrop-blur-sm flex items-center justify-center z-50 border-2 border-dashed border-blue-400 m-4 rounded-2xl">
          <div className="text-center">
            <div className="w-16 h-16 bg-blue-500 rounded-2xl flex items-center justify-center mx-auto mb-4 shadow-lg">
              <Upload className="w-8 h-8 text-white" />
            </div>
            <p className="text-xl font-bold text-blue-800 mb-1">Drop files here to upload</p>
            <p className="text-blue-600">Images, documents, and more</p>
          </div>
        </div>
      )}

      {/* Enhanced Header */}
      <div className="px-6 py-4 border-b border-gray-200 bg-white/80 backdrop-blur-sm sticky top-0 z-10">
        <div className="flex items-center justify-between w-full">
          <div className="flex items-center gap-4">
            <div className="w-12 h-12 bg-gradient-to-br from-blue-500 via-purple-500 to-indigo-600 rounded-xl flex items-center justify-center shadow-lg">
              <Bot className="w-6 h-6 text-white" />
            </div>
            <div>
              <h3 className="text-2xl font-bold text-gray-800">Xbot</h3>
              <p className="text-sm text-gray-500 font-medium">Powered by {selectedModel}</p>
            </div>
          </div>
          <div className="flex items-center gap-3">
            {activeConversation.messages.length > 0 && (
              <button
                onClick={copyChatAsMarkdown}
                className="flex items-center gap-2 px-3 py-1.5 bg-gray-100 hover:bg-gray-200 text-gray-700 text-sm rounded-lg transition-all duration-200 border border-gray-300 hover:border-gray-400"
                title="Copy chat as markdown"
              >
                {copiedChat ? (
                  <>
                    <Check className="w-4 h-4" />
                    <span className="hidden sm:inline">Copied!</span>
                  </>
                ) : (
                  <>
                    <MessageSquare className="w-4 h-4" />
                    <span className="hidden sm:inline">Copy Chat</span>
                  </>
                )}
              </button>
            )}
            <div className="px-3 py-1.5 bg-green-100 text-green-800 text-xs font-semibold rounded-full border border-green-200">
              <div className="w-2 h-2 bg-green-500 rounded-full inline-block mr-2 animate-pulse"></div>
              Online
            </div>
          </div>
        </div>
      </div>

      {/* Messages Area */}
      <div className="flex-1 overflow-y-auto bg-gradient-to-b from-gray-50 to-gray-100 custom-scrollbar">
        <div className="w-full mx-auto px-4 py-6">
          {activeConversation.messages.length === 0 && !isLoading && (
            <div className="text-center py-16">
              <div className="w-24 h-24 bg-gradient-to-br from-blue-100 via-purple-100 to-indigo-100 rounded-2xl flex items-center justify-center mx-auto mb-8 shadow-lg">
                <MessageCircle className="w-12 h-12 text-blue-600" />
              </div>
              <h4 className="text-2xl font-bold text-gray-800 mb-4">Start a conversation with Xbot!</h4>
              <p className="text-gray-600 mb-6 text-lg leading-relaxed max-w-md mx-auto">Ask questions, share images, upload documents, or discuss any topic.</p>
              <div className="flex flex-wrap gap-3 justify-center max-w-lg mx-auto">
                <span className="px-4 py-2 bg-blue-100 text-blue-800 text-sm font-semibold rounded-full border border-blue-200">Images</span>
                <span className="px-4 py-2 bg-green-100 text-green-800 text-sm font-semibold rounded-full border border-green-200">Documents</span>
                <span className="px-4 py-2 bg-purple-100 text-purple-800 text-sm font-semibold rounded-full border border-purple-200">Code</span>
                <span className="px-4 py-2 bg-orange-100 text-orange-800 text-sm font-semibold rounded-full border border-orange-200">Analysis</span>
              </div>
            </div>
          )}
          
          {activeConversation.messages.map((msg, idx) => (
            <div key={msg.id || idx} className={`mb-8 flex ${msg.sender === 'User' ? 'justify-end' : 'justify-start'}`}>
              <div className={`flex gap-4 max-w-4xl ${msg.sender === 'User' ? 'flex-row-reverse' : 'flex-row'}`}>
                {/* Avatar */}
                <div className={`
                  w-10 h-10 rounded-xl flex items-center justify-center flex-shrink-0 mt-1 shadow-lg
                  ${msg.sender === 'User' 
                    ? 'bg-gradient-to-br from-green-500 to-emerald-600' 
                    : 'bg-gradient-to-br from-blue-500 via-purple-500 to-indigo-600'
                  }
                `}>
                  {msg.sender === 'User' ? (
                    <User className="w-5 h-5 text-white" />
                  ) : (
                    <Bot className="w-5 h-5 text-white" />
                  )}
                </div>

                {/* Message Content */}
                <div className={`
                  px-5 py-4 rounded-2xl shadow-lg border backdrop-blur-sm flex-1 relative group
                  ${msg.sender === 'User' 
                    ? 'bg-gradient-to-br from-blue-500 to-blue-600 text-white border-blue-600/20' 
                    : 'bg-white/90 text-gray-800 border-gray-200/50'
                  }
                  ${msg.sender === 'User' ? 'rounded-tr-lg' : 'rounded-tl-lg'}
                `}>
                  
                  {/* Action buttons */}
                  <div className={`absolute top-2 ${
                    msg.sender === 'User' ? 'left-2' : 'right-2'
                  } flex items-center space-x-2 opacity-0 group-hover:opacity-100 transition-opacity duration-200`}>
                    
                    {/* User edit navigation */}
                    {msg.sender === 'User' && msg.branches && msg.branches.length > 1 && !msg.isEditing && !isLoading && (
                      <div className="flex items-center gap-1 bg-white/90 rounded-lg p-1 shadow-sm border border-gray-200 mr-1">
                        <button
                          onClick={() => handleNavigateUserEdit(msg.id, 'prev')}
                          disabled={(msg.currentBranchIndex ?? 0) === 0}
                          className="p-1 hover:bg-gray-100 rounded disabled:opacity-50 disabled:cursor-not-allowed transition-colors"
                          title="Previous branch"
                        >
                          <ChevronLeft className="w-4 h-4 text-gray-600" />
                        </button>

                        <span className="text-xs text-gray-500 px-2 font-medium">
                          {(msg.currentBranchIndex ?? 0) + 1} / {msg.branches.length}
                        </span>

                        <button
                          onClick={() => handleNavigateUserEdit(msg.id, 'next')}
                          disabled={(msg.currentBranchIndex ?? 0) === msg.branches.length - 1}
                          className="p-1 hover:bg-gray-100 rounded disabled:opacity-50 disabled:cursor-not-allowed transition-colors"
                          title="Next branch"
                        >
                          <ChevronRight className="w-4 h-4 text-gray-600" />
                        </button> 
                      </div>
                    )}

                    {/* Bot message navigation and regenerate buttons */}
                    {msg.sender === 'Bot' && !msg.isStreaming && !isLoading && (
                      <>
                        {msg.responses && msg.responses.length > 1 && (
                          <div className="flex items-center gap-1 bg-white/90 rounded-lg p-1 shadow-sm border border-gray-200">
                            <button
                              onClick={() => handleNavigateResponse(msg.id, 'prev')}
                              disabled={(msg.currentResponseIndex || 0) === 0}
                              className="p-1 hover:bg-gray-100 rounded disabled:opacity-50 disabled:cursor-not-allowed transition-colors"
                              title="Previous response"
                            >
                              <ChevronLeft className="w-4 h-4 text-gray-600" />
                            </button>
                            
                            <span className="text-xs text-gray-500 px-2 font-medium">
                              {(msg.currentResponseIndex || 0) + 1} / {msg.responses.length}
                            </span>
                            
                            <button
                              onClick={() => handleNavigateResponse(msg.id, 'next')}
                              disabled={(msg.currentResponseIndex || 0) === (msg.responses?.length || 1) - 1}
                              className="p-1 hover:bg-gray-100 rounded disabled:opacity-50 disabled:cursor-not-allowed transition-colors"
                              title="Next response"
                            >
                              <ChevronRight className="w-4 h-4 text-gray-600" />
                            </button>
                          </div>
                        )}
                        
                        <button
                          onClick={() => handleRegenerateResponse(msg.id)}
                          className="p-1.5 bg-white/90 hover:bg-gray-100 rounded-lg shadow-sm border border-gray-200 transition-all duration-200"
                          title="Regenerate response"
                        >
                          <RotateCcw className="w-4 h-4 text-gray-600" />
                        </button>
                      </>
                    )}
                    
                    {/* User message edit button */}
                    {msg.sender === 'User' && !msg.isEditing && !isLoading && (
                      <button
                        onClick={() => dispatch(toggleMessageEdit(msg.id))}
                        className="p-1.5 text-white/70 hover:text-white hover:bg-white/20 rounded-lg transition-all duration-200"
                        title="Edit message"
                      >
                        <Edit3 size={14} />
                      </button>
                    )}
                  </div>
                  
                  {/* Message content rendering */}
                  {msg.isEditing ? (
                    <EditableMessage
                      msg={msg}
                      onSave={(newText) => {
                        dispatch(regenerateFromMessage({
                          messageId: msg.id,
                          newText,
                          files: msg.files || []
                        }));
                      }}
                      onCancel={() => dispatch(toggleMessageEdit(msg.id))}
                    />
                  ) : (
                    <>
                      {msg.text && (
                        <div className="mb-3 last:mb-0">
                          {msg.sender === 'User' ? (
                            <div className="whitespace-pre-wrap leading-relaxed text-[15px]">{msg.text}</div>
                          ) : (
                            <div className="prose prose-sm max-w-none [&>*:first-child]:mt-0 [&>*:last-child]:mb-0">
                              {/* ✅ FIXED ReactMarkdown with enhanced image component */}
                              <ReactMarkdown
                                remarkPlugins={[remarkGfm]}
                                rehypePlugins={[rehypeHighlight, rehypeStripHljs]}
                                components={{
                                  code: ({ inline, className, children, ...props }) => {
                                    const text = String(children).replace(/\n$/, '')
                                    const hasLang = Boolean(className)
                                    const isSingleLine = !text.includes('\n')

                                    if (inline) {
                                      return <InlineCode {...props}>{children}</InlineCode>
                                    }

                                    if (isSingleLine && !hasLang) {
                                      return <InlineCode {...props}>{children}</InlineCode>
                                    }

                                    return <CodeBlock className={className} {...props}>{children}</CodeBlock>
                                  },
                                  pre: ({ children }) => <>{children}</>,
                                  p: ({ children, ...props }) => (
                                    <p className="mb-3 last:mb-0 leading-relaxed text-gray-700" {...props}>
                                      {children}
                                    </p>
                                  ),
                                  ul: ({ children, ...props }) => (
                                    <ul className="list-disc ml-5 mb-3 space-y-1" {...props}>
                                      {children}
                                    </ul>
                                  ),
                                  ol: ({ children, ...props }) => (
                                    <ol className="list-decimal ml-5 mb-3 space-y-1" {...props}>
                                      {children}
                                    </ol>
                                  ),
                                  li: ({ children, ...props }) => (
                                    <li className="text-gray-700 leading-relaxed" {...props}>
                                      {children}
                                    </li>
                                  ),
                                  blockquote: ({ children, ...props }) => (
                                    <blockquote className="border-l-4 border-gray-300 pl-4 italic text-gray-600 my-3 bg-gray-50 py-2 rounded-r" {...props}>
                                      {children}
                                    </blockquote>
                                  ),
                                  h1: ({ children, ...props }) => (
                                    <h1 className="text-xl font-bold mb-3 text-gray-800 border-b border-gray-200 pb-1" {...props}>
                                      {children}
                                    </h1>
                                  ),
                                  h2: ({ children, ...props }) => (
                                    <h2 className="text-lg font-bold mb-2 text-gray-800" {...props}>
                                      {children}
                                    </h2>
                                  ),
                                  h3: ({ children, ...props }) => (
                                    <h3 className="text-base font-semibold mb-2 text-gray-800" {...props}>
                                      {children}
                                    </h3>
                                  ),
                                  h4: ({ children, ...props }) => (
                                    <h4 className="text-sm font-semibold mb-1 text-gray-800" {...props}>
                                      {children}
                                    </h4>
                                  ),
                                  strong: ({ children, ...props }) => (
                                    <strong className="font-semibold text-gray-800" {...props}>
                                      {children}
                                    </strong>
                                  ),
                                  em: ({ children, ...props }) => (
                                    <em className="italic text-gray-700" {...props}>
                                      {children}
                                    </em>
                                  ),
                                  table: ({ children, ...props }) => (
                                    <div className="overflow-x-auto my-3">
                                      <table className="min-w-full border border-gray-300 rounded overflow-hidden text-sm" {...props}>
                                        {children}
                                      </table>
                                    </div>
                                  ),
                                  thead: ({ children, ...props }) => (
                                    <thead className="bg-gray-100" {...props}>
                                      {children}
                                    </thead>
                                  ),
                                  tbody: ({ children, ...props }) => (
                                    <tbody className="bg-white" {...props}>
                                      {children}
                                    </tbody>
                                  ),
                                  tr: ({ children, ...props }) => (
                                    <tr className="border-b border-gray-200" {...props}>
                                      {children}
                                    </tr>
                                  ),
                                  th: ({ children, ...props }) => (
                                    <th className="px-3 py-2 text-left font-semibold text-gray-800 border-r border-gray-200 last:border-r-0" {...props}>
                                      {children}
                                    </th>
                                  ),
                                  td: ({ children, ...props }) => (
                                    <td className="px-3 py-2 text-gray-700 border-r border-gray-200 last:border-r-0" {...props}>
                                      {children}
                                    </td>
                                  ),
                                  a: ({ href, children, ...props }) => (
                                    <a href={href} target="_blank" rel="noopener noreferrer" className="text-blue-600 hover:text-blue-800 underline" {...props}>
                                      {children}
                                    </a>
                                  ),
                                  // ✅ BULLETPROOF Image Component with comprehensive validation
                                  img: ({ src, alt, ...props }) => {
      console.log('🔍 ReactMarkdown img src:', { src, type: typeof src });

      // 3.1 Reject only if it’s not a non-empty string
      // if (typeof src !== 'string' || !src.trim()) {
      //   return (
      //     <div className="p-4 bg-red-50 border border-red-200 rounded">
      //       ❌ Empty or non-string image source
      //     </div>
      //   );
      // }

      // 3.2 Clean up any stray quotes
      // const cleanSrc = src.trim().replace(/^"+|"+$/g, '');

      // 3.3 Loosened check: allow any data:image or http(s)
      // const validDataUrl = /^data:image\/[a-zA-Z]+;base64,.+$/.test(cleanSrc);
      // const validHttpUrl = /^https?:\/\//.test(cleanSrc);
      // if (!validDataUrl && !validHttpUrl) {
      //   console.error('❌ Invalid image source:', cleanSrc);
      //   return (
      //     <div className="p-4 bg-red-50 border border-red-200 rounded">
      //       <div className="font-medium text-red-600">❌ Invalid image source</div>
      //       <div className="text-xs text-gray-600 break-all">
      //         {cleanSrc.substring(0, 100)}{cleanSrc.length > 100 ? '…' : ''}
      //       </div>
      //     </div>
      //   );
      // }


                                    // const cleanSrc = src.trim();
let imgUrl = generatedImageUrl;
  if (imageHistory.length > 0 && currentImageIndex !== null) {
    imgUrl = imageHistory[currentImageIndex]?.url;
  }

                                   return (
        <div className="my-4 text-center">
          <img
            src={imgUrl || src}
            alt={alt || 'Generated image'}
            {...props}
            className="max-w-full hover:scale-[1.02] transition-transform"
            style={{ maxHeight: '500px', objectFit: 'contain' }}
            onLoad={() => console.log('✅ Image loaded OK')}
            onError={(e) => {
              console.error('❌ <img> load error', e);
              (e.target as HTMLImageElement).style.display = 'none';
            }}
            loading="lazy"
            referrerPolicy="no-referrer"
            crossOrigin="anonymous"
          />
          {alt && alt !== 'Generated image' && (
            <p className="mt-2 text-sm italic text-gray-500">{alt}</p>
          )}
        </div>
      );
    }
  }}
>
  {msg.text}
</ReactMarkdown>

<<<<<<< HEAD
=======
                                    let imgUrl = generatedImageUrl;
  if (imageHistory.length > 0 && currentImageIndex !== null) {
    imgUrl = imageHistory[currentImageIndex]?.url;
  }

                                    return (
                                      <div className="my-4 text-center">
                                        <img
                                          src={imgUrl}
                                          alt={alt || 'Generated image'}
                                          {...props}
                                          className="max-w-full h-auto rounded-lg shadow-lg mx-auto cursor-pointer hover:shadow-xl transition-all duration-200 hover:scale-[1.02]"
                                          style={{ 
                                            maxHeight: '500px', 
                                            objectFit: 'contain',
                                            backgroundColor: '#f9fafb'
                                          }}
                                          onLoad={() => console.log('✅ Image loaded:', cleanSrc.substring(0, 50))}
                                          onError={(e) => {
                                            console.error('❌ Image load error:', {
                                              src: cleanSrc.substring(0, 50),
                                              originalSrc: src,
                                              isDataUrl: cleanSrc.startsWith('data:'),
                                              length: cleanSrc.length
                                            });
                                            
                                            const target = e.target as HTMLImageElement;
                                            target.style.display = 'none';
                                            
                                            const errorDiv = document.createElement('div');
                                            errorDiv.className = 'bg-red-50 border border-red-200 rounded-lg p-4 text-center text-red-600 my-4';
                                            errorDiv.innerHTML = `
                                              <div class="font-medium mb-2">Failed to load image</div>
                                              <div class="text-xs text-gray-500 break-all mb-2">
                                                ${cleanSrc.length > 100 ? cleanSrc.substring(0, 100) + '...' : cleanSrc}
                                              </div>
                                              <div class="text-xs">
                                                <strong>Length:</strong> ${cleanSrc.length} | 
                                                <strong>Type:</strong> ${cleanSrc.startsWith('data:') ? 'Data URL' : 'Regular URL'}
                                              </div>
                                            `;
                                            
                                            target.parentNode?.insertBefore(errorDiv, target.nextSibling);
                                          }}
                                          onClick={() => window.open(cleanSrc, '_blank')}
                                          loading="lazy"
                                          referrerPolicy="no-referrer"
                                          crossOrigin="anonymous"
                                        />
                                        
                                        {alt && alt !== 'Generated image' && (
                                          <p className="text-sm text-gray-500 mt-2 italic px-4">
                                            {alt}
                                          </p>
                                        )}
                                        
                                        <p className="text-xs text-gray-400 mt-1 opacity-0 hover:opacity-100 transition-opacity">
                                          Click to view full size
                                        </p>
                                      </div>
                                    );
                                  },
                                }}
                              >
                                {msg.text}
                              </ReactMarkdown>
>>>>>>> c85b3118
                            </div>
                          )}
                        </div>
                      )}
                      
                      {msg.files && msg.files.length > 0 && (
                        <div className="mt-4">
                          {msg.files.map((file, fileIndex) => renderFilePreview(file, fileIndex, true))}
                        </div>
                      )}
                      
                      {msg.isStreaming && (
                        <span className="inline-block w-0.5 h-5 bg-current ml-1 animate-pulse rounded-full"></span>
                      )}
                    </>
                  )}
                </div>
              </div>
            </div>
          ))}

          <div ref={messagesEndRef} />
        </div>
      </div>

      {/* File Preview Area */}
      {selectedFiles.length > 0 && (
        <div className="bg-white/95 backdrop-blur-sm border-t border-gray-200 shadow-lg">
          <div className="max-w-4xl mx-auto px-6 py-4">
            <div className="flex items-center gap-3 text-sm text-gray-600 mb-4">
              <div className="w-8 h-8 bg-blue-100 rounded-lg flex items-center justify-center">
                <Paperclip className="w-4 h-4 text-blue-600" />
              </div>
              <span className="font-semibold">Selected files ({selectedFiles.length}):</span>
            </div>
            <div className="flex flex-wrap gap-2 max-h-36 overflow-y-auto custom-scrollbar">
              {selectedFiles.map((file, index) => renderFilePreview(file, index, false))}
            </div>
          </div>
        </div>
      )}

      {/* Error Display */}
      {error && (
        <div className="bg-red-50/95 backdrop-blur-sm border-t border-red-200">
          <div className="max-w-4xl mx-auto px-6 py-4 flex items-center gap-3 text-red-800">
            <div className="w-8 h-8 bg-red-100 rounded-lg flex items-center justify-center flex-shrink-0">
              <AlertCircle className="w-4 h-4 text-red-600" />
            </div>
            <span className="text-sm font-medium"><strong>Error:</strong> {error}</span>
          </div>
        </div>
      )}

      {/* Enhanced Input Area */}
      <div className="bg-white/95 backdrop-blur-sm border-t border-gray-200 shadow-lg">
        <div className="max-w-4xl mx-auto px-6 py-5">
          <div className="flex items-end gap-4">
            {/* File Upload Button */}
            <div className="flex-shrink-0">
              <button
                onClick={() => fileInputRef.current?.click()}
                disabled={isLoading}
                className="w-11 h-11 bg-gray-100 hover:bg-gray-200 disabled:bg-gray-50 text-gray-600 hover:text-gray-700 disabled:text-gray-400 rounded-xl transition-all duration-200 disabled:cursor-not-allowed flex items-center justify-center shadow-sm hover:shadow-md border border-gray-200 hover:border-gray-300"
                title="Upload files (images, documents, etc.)"
              >
                <Plus className="w-5 h-5" />
              </button>
            </div>
            
            {/* Message Input Container */}
            <div className="flex-1 relative">
              <div className="relative flex">
                <textarea
                  ref={textareaRef}
                  value={input}
                  onChange={(e) => dispatch(setInput(e.target.value))}
                  onKeyDown={handleKeyDown}
                  placeholder="Type your message... (Shift+Enter for new line)"
                  disabled={isLoading}
                  className="w-full px-5 py-3.5 pr-14 border border-gray-300 rounded-2xl resize-none outline-none focus:ring-2 focus:ring-blue-500 focus:border-transparent transition-all duration-200 min-h-[52px] max-h-36 disabled:opacity-50 disabled:cursor-not-allowed text-gray-800 placeholder-gray-500 text-[15px] leading-relaxed shadow-sm hover:shadow-md focus:shadow-lg bg-white custom-scrollbar"
                  rows={1}
                  style={{ paddingRight: '60px' }}
                />
                
                {(input.length > 0 || selectedFiles.length > 0) && (
                  <div className="absolute bottom-2 right-16 flex items-center gap-2">
                    {selectedFiles.length > 0 && (
                      <span className="text-xs text-blue-600 bg-blue-50 px-2 py-1 rounded-full font-medium">
                        {selectedFiles.length} file{selectedFiles.length !== 1 ? 's' : ''}
                      </span>
                    )}
                    {input.length > 100 && (
                      <span className="text-xs text-gray-500 bg-gray-50 px-2 py-1 rounded-full">
                        {input.length}
                      </span>
                    )}
                  </div>
                )}
              </div>
            </div>

            {/* Tool Selection */}
            <div className="mb-2 flex items-center space-x-2 text-sm">
              {['chat','search','image'].map(tool => (
                <button
                  key={tool}
                  onClick={() => setActiveTool(tool as any)}
                  className={`px-2 py-1 rounded-full transition ${
                    activeTool===tool
                      ? 'bg-blue-600 text-white'
                      : 'bg-gray-100 text-gray-600 hover:bg-gray-200'
                  }`}
                >
                  {tool === 'chat' ? 'Chat' : tool === 'search' ? 'Search 🔍' : 'Image 🖼️'}
                </button>
              ))}
            </div>

            {/* Send Button */}
            <div className="flex-shrink-0">
              <button
                onClick={() => {
                  if (activeTool === 'search') return handleSearch();
                  if (activeTool === 'image') return handleGenerateImage();
                  return handleSend();
                }}
                disabled={isLoading || (!input.trim() && selectedFiles.length === 0)}
                className="w-11 h-11 bg-gradient-to-br from-blue-500 to-blue-600 text-white rounded-xl transition-all duration-200 disabled:opacity-50 disabled:cursor-not-allowed shadow-lg hover:shadow-xl hover:scale-105 active:scale-95"
              >
                {isLoading ? (
                  <div className="w-5 h-5 border-2 border-white/30 border-t-white rounded-full animate-spin" />
                ) : (
                  <Send className="w-5 h-5" />
                )}
              </button>
            </div>
          </div>
          
          {/* Helper Text */}
          <div className="flex items-center justify-between mt-3 px-1">
            <div className="flex items-center gap-4 text-xs text-gray-500">
              <span className="flex items-center gap-1">
                <Paperclip className="w-3 h-3" />
                Drag & drop files
              </span>
              <span>Press Shift+Enter for new line</span>
            </div>
            <div className="text-xs text-gray-400">
              {input.length > 0 && `${input.length} characters`}
            </div>
          </div>
          
          <input
            ref={fileInputRef}
            type="file"
            multiple
            onChange={handleInputChange}
            className="hidden"
            accept="image/*,.pdf,.doc,.docx,.txt,.json,.csv"
          />
        </div>
      </div>
    </div>
  );
};

export default Chat;<|MERGE_RESOLUTION|>--- conflicted
+++ resolved
@@ -949,41 +949,7 @@
 
 
                                     // const cleanSrc = src.trim();
-let imgUrl = generatedImageUrl;
-  if (imageHistory.length > 0 && currentImageIndex !== null) {
-    imgUrl = imageHistory[currentImageIndex]?.url;
-  }
-
-                                   return (
-        <div className="my-4 text-center">
-          <img
-            src={imgUrl || src}
-            alt={alt || 'Generated image'}
-            {...props}
-            className="max-w-full hover:scale-[1.02] transition-transform"
-            style={{ maxHeight: '500px', objectFit: 'contain' }}
-            onLoad={() => console.log('✅ Image loaded OK')}
-            onError={(e) => {
-              console.error('❌ <img> load error', e);
-              (e.target as HTMLImageElement).style.display = 'none';
-            }}
-            loading="lazy"
-            referrerPolicy="no-referrer"
-            crossOrigin="anonymous"
-          />
-          {alt && alt !== 'Generated image' && (
-            <p className="mt-2 text-sm italic text-gray-500">{alt}</p>
-          )}
-        </div>
-      );
-    }
-  }}
->
-  {msg.text}
-</ReactMarkdown>
-
-<<<<<<< HEAD
-=======
+
                                     let imgUrl = generatedImageUrl;
   if (imageHistory.length > 0 && currentImageIndex !== null) {
     imgUrl = imageHistory[currentImageIndex]?.url;
@@ -1050,7 +1016,6 @@
                               >
                                 {msg.text}
                               </ReactMarkdown>
->>>>>>> c85b3118
                             </div>
                           )}
                         </div>
